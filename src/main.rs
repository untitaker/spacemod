--- conflicted
+++ resolved
@@ -7,13 +7,8 @@
 
 use anyhow::{Context, Error};
 use console::{style, Key};
-<<<<<<< HEAD
 use difference::Difference;
-use jwalk::WalkDir;
-use rayon::prelude::*;
-=======
 use ignore::WalkState;
->>>>>>> 302efe73
 use structopt::StructOpt;
 
 use expr::{parse_pairs, Expr, Replacer};
@@ -81,76 +76,6 @@
     All,
 }
 
-<<<<<<< HEAD
-fn matches_filter_extensions(filter_extensions: &[String], path: &Path) -> bool {
-    if filter_extensions.is_empty() {
-        return true;
-    }
-
-    if let Some(path_extension) = path.extension() {
-        if let Some(path_extension_str) = path_extension.to_str() {
-            for extension in filter_extensions {
-                if extension == path_extension_str {
-                    return true;
-                }
-            }
-        }
-    }
-
-    false
-}
-
-fn build_walk_dir<'a>(
-    replacer: &'a Replacer<'a>,
-    hidden: bool,
-    filter_extensions: Arc<Vec<String>>,
-    path: &Path,
-) -> impl 'a + ParallelIterator<Item = Result<(PathBuf, String), Error>> {
-    // code mainly lifted from untitaker/hyperlink
-    WalkDir::new(path)
-        .sort(true) // helps branch predictor (?)
-        .skip_hidden(!hidden)
-        .into_iter()
-        .par_bridge()
-        .filter_map(move |entry_result| {
-            let entry = match entry_result {
-                Ok(entry) => entry,
-                Err(e) => return Some(Err(e.into())),
-            };
-
-            if let Some(err) = entry.read_children_error {
-                // https://github.com/Byron/jwalk/issues/40
-                return Some(Err(err.into()));
-            }
-
-            if !entry.file_type().is_file() {
-                return None;
-            }
-
-            if !matches_filter_extensions(&filter_extensions, &entry.path()) {
-                return None;
-            }
-
-            let filetype = entry.file_type();
-            if !filetype.is_file() {
-                return None;
-            }
-            let file_path = entry.path();
-            let file = match fs::read_to_string(&file_path) {
-                Ok(x) => x,
-                Err(_) => return None, // presumably binary file
-            };
-
-            if !replacer.prefilter_matches(&file) {
-                return None;
-            }
-
-            Some(Ok((file_path, file)))
-        })
-}
-
-=======
->>>>>>> 302efe73
 fn main() -> Result<(), Error> {
     let Cli {
         search,
@@ -178,17 +103,6 @@
         .context("failed to parse search string")?;
     let replacer = expr.get_replacer(multiline, user_defined_pairs)?;
 
-<<<<<<< HEAD
-    let mut walk_builders = Vec::new();
-
-    let extensions = Arc::new(extensions);
-
-    if file_or_dir.is_empty() {
-        walk_builders.push(build_walk_dir(&replacer, hidden, extensions, Path::new(".")));
-    } else {
-        for file in file_or_dir {
-            walk_builders.push(build_walk_dir(&replacer, hidden, extensions.clone(), &file));
-=======
     let mut walk_builder = if file_or_dir.is_empty() {
         ignore::WalkBuilder::new(".")
     } else {
@@ -196,11 +110,12 @@
 
         for file in &file_or_dir[1..] {
             walk_builder.add(file);
->>>>>>> 302efe73
         }
 
         walk_builder
     };
+
+    walk_builder.hidden(!hidden);
 
     if !extensions.is_empty() {
         let mut builder = ignore::overrides::OverrideBuilder::new(".");
@@ -349,9 +264,7 @@
                     accept_all = true;
                 }
                 PromptAnswer::Undo => {
-                    if let Some((old_file_path, change_from, change_to)) =
-                        undo_stack.pop_front()
-                    {
+                    if let Some((old_file_path, change_from, change_to)) = undo_stack.pop_front() {
                         if old_file_path != file_path {
                             walker.put_back(Ok((file_path, file.clone())));
                         }
@@ -446,7 +359,7 @@
                     hasher.update(b"\x00\n");
                     hasher.update(line.as_bytes());
                 }
-            },
+            }
             Difference::Rem(x) => {
                 for line in x.lines() {
                     hasher.update(b"\x01\n");
